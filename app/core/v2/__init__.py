"""
Runflow v2 Core Module

This module provides the foundational models and validation layer for Runflow v2.
It includes Event/Day data structures, payload parsing, and comprehensive validation logic.

Phase 1: Models & Validation Layer (Issue #495)
"""

from app.core.v2.models import Day, Event, Segment, Runner
from app.core.v2.validation import (
    ValidationError,
    validate_api_payload,
    validate_file_existence,
    validate_event_names,
    validate_day_codes,
    validate_start_times,
    validate_segment_spans,
    validate_runner_uniqueness,
    validate_gpx_files,
)
from app.core.v2.loader import (
    load_events_from_payload,
    load_runners_for_event,
    load_segments_with_spans,
    group_events_by_day,
)
from app.core.v2.timeline import (
    DayTimeline,
    generate_day_timelines,
    get_day_start,
    normalize_time_to_day,
)
from app.core.v2.bins import generate_bins_v2, filter_segments_by_events
from app.core.v2.density import (
    get_event_distance_range_v2,
    combine_runners_for_events,
    load_all_runners_for_events,
    filter_runners_by_day,
    analyze_density_segments_v2,
)
from app.core.v2.flow import (
    get_shared_segments,
    load_flow_csv,
    extract_event_pairs_from_flow_csv,
    generate_event_pairs_fallback,
    analyze_temporal_flow_segments_v2,
)
from app.core.v2.reports import (
    get_day_output_path,
    generate_flow_report_v2,
    generate_density_report_v2,
    generate_locations_report_v2,
    copy_bin_artifacts,
    generate_reports_per_day,
)
from app.core.v2.flow import (
    generate_event_pairs_v2,
    enforce_same_day_pairs,
    get_shared_segments,
    get_event_distance_range_v2,
    filter_flow_csv_by_events,
    analyze_temporal_flow_segments_v2,
)

__all__ = [
    # Models
    "Day",
    "Event",
    "Segment",
    "Runner",
    # Validation
    "ValidationError",
    "validate_api_payload",
    "validate_file_existence",
    "validate_event_names",
    "validate_day_codes",
    "validate_start_times",
    "validate_segment_spans",
    "validate_runner_uniqueness",
    "validate_gpx_files",
    # Loaders
    "load_events_from_payload",
    "load_runners_for_event",
    "load_segments_with_spans",
    "group_events_by_day",
    # Timeline
    "DayTimeline",
    "generate_day_timelines",
    "get_day_start",
    "normalize_time_to_day",
    # Bins
    "generate_bins_v2",
    "filter_segments_by_events",
<<<<<<< HEAD
    # Density
    "get_event_distance_range_v2",
    "combine_runners_for_events",
    "load_all_runners_for_events",
    "filter_runners_by_day",
    "analyze_density_segments_v2",
    # Flow
    "get_shared_segments",
    "load_flow_csv",
    "extract_event_pairs_from_flow_csv",
    "generate_event_pairs_fallback",
    "analyze_temporal_flow_segments_v2",
    # Reports
    "get_day_output_path",
    "generate_flow_report_v2",
    "generate_density_report_v2",
    "generate_locations_report_v2",
    "copy_bin_artifacts",
    "generate_reports_per_day",
=======
    "resolve_segment_spans",
    "create_bins_for_segment_v2",
    "generate_bins_per_day",
    # Flow (Phase 5)
    "generate_event_pairs_v2",
    "enforce_same_day_pairs",
    "get_shared_segments",
    "get_event_distance_range_v2",
    "filter_flow_csv_by_events",
    "analyze_temporal_flow_segments_v2",
>>>>>>> 699d6f7f
]
<|MERGE_RESOLUTION|>--- conflicted
+++ resolved
@@ -31,7 +31,13 @@
     get_day_start,
     normalize_time_to_day,
 )
-from app.core.v2.bins import generate_bins_v2, filter_segments_by_events
+from app.core.v2.bins import (
+    generate_bins_v2,
+    filter_segments_by_events,
+    resolve_segment_spans,
+    create_bins_for_segment_v2,
+    generate_bins_per_day,
+)
 from app.core.v2.density import (
     get_event_distance_range_v2,
     combine_runners_for_events,
@@ -44,6 +50,9 @@
     load_flow_csv,
     extract_event_pairs_from_flow_csv,
     generate_event_pairs_fallback,
+    generate_event_pairs_v2,
+    enforce_same_day_pairs,
+    filter_flow_csv_by_events,
     analyze_temporal_flow_segments_v2,
 )
 from app.core.v2.reports import (
@@ -53,14 +62,6 @@
     generate_locations_report_v2,
     copy_bin_artifacts,
     generate_reports_per_day,
-)
-from app.core.v2.flow import (
-    generate_event_pairs_v2,
-    enforce_same_day_pairs,
-    get_shared_segments,
-    get_event_distance_range_v2,
-    filter_flow_csv_by_events,
-    analyze_temporal_flow_segments_v2,
 )
 
 __all__ = [
@@ -92,7 +93,9 @@
     # Bins
     "generate_bins_v2",
     "filter_segments_by_events",
-<<<<<<< HEAD
+    "resolve_segment_spans",
+    "create_bins_for_segment_v2",
+    "generate_bins_per_day",
     # Density
     "get_event_distance_range_v2",
     "combine_runners_for_events",
@@ -104,6 +107,9 @@
     "load_flow_csv",
     "extract_event_pairs_from_flow_csv",
     "generate_event_pairs_fallback",
+    "generate_event_pairs_v2",
+    "enforce_same_day_pairs",
+    "filter_flow_csv_by_events",
     "analyze_temporal_flow_segments_v2",
     # Reports
     "get_day_output_path",
@@ -112,16 +118,4 @@
     "generate_locations_report_v2",
     "copy_bin_artifacts",
     "generate_reports_per_day",
-=======
-    "resolve_segment_spans",
-    "create_bins_for_segment_v2",
-    "generate_bins_per_day",
-    # Flow (Phase 5)
-    "generate_event_pairs_v2",
-    "enforce_same_day_pairs",
-    "get_shared_segments",
-    "get_event_distance_range_v2",
-    "filter_flow_csv_by_events",
-    "analyze_temporal_flow_segments_v2",
->>>>>>> 699d6f7f
 ]
