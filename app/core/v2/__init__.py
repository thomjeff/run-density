--- conflicted
+++ resolved
@@ -31,21 +31,6 @@
     get_day_start,
     normalize_time_to_day,
 )
-<<<<<<< HEAD
-# Phase 3: Bins module (import only what exists)
-try:
-    from app.core.v2.bins import (
-        calculate_runner_arrival_time,
-        enforce_cross_day_guard,
-        filter_segments_by_events,
-        resolve_segment_spans,
-        create_bins_for_segment_v2,
-        generate_bins_per_day,
-    )
-    _bins_available = True
-except ImportError:
-    _bins_available = False
-=======
 from app.core.v2.bins import (
     calculate_runner_arrival_time,
     enforce_cross_day_guard,
@@ -54,7 +39,6 @@
     create_bins_for_segment_v2,
     generate_bins_per_day,
 )
->>>>>>> c4f26cc7
 
 __all__ = [
     # Models
@@ -77,20 +61,12 @@
     "load_runners_for_event",
     "load_segments_with_spans",
     "group_events_by_day",
-<<<<<<< HEAD
-    # Timeline (Phase 3)
-=======
     # Timeline
->>>>>>> c4f26cc7
     "DayTimeline",
     "generate_day_timelines",
     "get_day_start",
     "normalize_time_to_day",
-<<<<<<< HEAD
-    # Bins (Phase 3)
-=======
     # Bins
->>>>>>> c4f26cc7
     "calculate_runner_arrival_time",
     "enforce_cross_day_guard",
     "filter_segments_by_events",
